--- conflicted
+++ resolved
@@ -1,10 +1,7 @@
 import requests
 import json
 import pandas as pd
-<<<<<<< HEAD
-=======
 
->>>>>>> 8ddfd05d
 
 def klass_get(URL: str, level: str, return_df=False):
     """
@@ -54,51 +51,6 @@
     return {s: t for s, t in zip([x["sourceCode"] for x in corr],
                                  [x["targetCode"] for x in corr])}
 
-<<<<<<< HEAD
-def korrespondanse_summer(data: pd.DataFrame,
-                 korresp: pd.DataFrame,
-                 id_col: str='Region',
-                 val_cols: list=['value'],
-                 ignore_cols: list=['region']):
-    """
-    Parameter1: data, the dataframe, usuallt from STATBANKen?
-    Parameter2: korresp, correspondance-tables from KLASS? Needs to have a column "sourceCode" and "targetCode".
-    Parameter3: id_col, the column that the correspondance refers to in "sourceCode" and "targetCode"
-    Parameter4: val_cols, a list of the columns that contain the values, often "value" from statbanken
-    Parameter5: ignore_cols, columns to ignore for the row-matching, usually different values represented by the id or value-columns.
-    Returns: a pandas dataframe with the modified sums
-    """
-    # Avoid mutability with deep-copy
-    df = data.copy()
-    # Forventer at korrespondansen inn er dataframe med target og sourcecodes
-    try:
-        corr = dict(zip(korresp['targetCode'], korresp['sourceCode']))
-    except KeyError as e:
-        print('Forventer kolonnene "targetCode" og "sourceCode" fra Klass-korrespondanse tabeller.')
-        raise e
-    # Loop over korrespondansen
-    for t, s in corr.items():
-        # Radene vi skal kopiere fra
-        #print(t, s)
-        t_rows = df[df[id_col] == t]
-        # Radene vi skal kopiere til
-        s_rows = df[df[id_col] == s]
-        # Loop over radene vi skal kopiere fra
-        for i, t_r in t_rows.iterrows():
-            # Finn raden vi skal kopiere til
-            needle = t_r.drop([id_col] + val_cols + ignore_cols)
-            haystack = s_rows.drop([id_col] + val_cols + ignore_cols, axis=1)
-            result = haystack[(haystack == needle).all(1)]
-            # Om det bare er en rad å kopiere fra
-            if len(result) == 1:
-                # For hver verdikolonne, pluss på verdien fra target til source
-                for col in val_cols:
-                    df.loc[result.iloc[0].name, col] += df.loc[i, col]
-                    #print(col, i, df.loc[i, col])
-            else:
-                raise ValueError("More than one row to paste into...")
-    return df
-=======
 
 def search_classifications(searchterm: str, page: int = 0, size: int = 20) -> list:
     url = ("https://data.ssb.no/api/klass/v1/classifications/search?query=" + 
@@ -110,4 +62,3 @@
     search_result = json.loads(response)
     for result in search_result["_embedded"]["searchResults"]:
         print(result["name"], result["_links"]["self"]["href"])
->>>>>>> 8ddfd05d
